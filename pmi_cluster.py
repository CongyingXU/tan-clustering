--- conflicted
+++ resolved
@@ -1,376 +1,340 @@
-#!/bin/env python3
-
-'''
-A little module for creating hierarchical word clusters.
-This is based loosely on the following paper.
-
-Peter F. Brown; Peter V. deSouza; Robert L. Mercer; T. J. Watson; Vincent J.
-Della Pietra; Jenifer C. Lai. 1992.  Class-Based n-gram Models of Natural
-Language.  Computational Linguistics, Volume 18, Number 4.
-http://acl.ldc.upenn.edu/J/J92/J92-4003.pdf
-
-
-While this code creates hierarchical clusters, it does not use an HMM-like
-sequence model to do so (Brown et al., 1992, section 3).  Instead, it merges
-clusters simply by picking the pairs of clusters with the highest pointwise
-mutual information. Instead of using a window (e.g., as in Brown et al., sec. 4),
-this code computed PMI using the probability that two randomly selected clusters
-from the same document will be c1 and c2.  Also, since the total numbers of
-cluster tokens and pairs are constant across pairs, this code use counts
-instead of probabilities. Thus, the score for merging two clusters
-c1 and c2 is the following:
-
-log[count(two tokens in the same doc are in c1 in c2) / count(c1) / count(c2)]
-
-* See http://www.cs.columbia.edu/~cs4705/lectures/brown.pdf for a nice
-  overview of Brown clustering.
-
-* Here is another implementation of Brown clustering:
-  https://github.com/percyliang/brown-cluster
-
-* Also, see Percy Liang's Master's Thesis:
-  Percy Liang. 2005.  Semi-supervised learning for natural language.  MIT.
-  http://cs.stanford.edu/~pliang/papers/meng-thesis.pdf
-
-Author: Michael Heilman (mheilman@ets.org, mheilman@cs.cmu.edu)
-
-'''
-
-import argparse
-import glob
-import re
-import itertools
-import logging
-from collections import defaultdict
-import random
-
-random.seed(1234567890)
-from math import log
-from bs4 import UnicodeDammit
-
-logging.basicConfig(level=logging.INFO, format='%(asctime)s\t%(message)s')
-
-
-def document_generator(path, lower=False):
-    '''
-    Default document reader.  Takes a path to a file with one document per line,
-    with tokens separate by whitespace, and yields lists of tokens per document.
-    This could be replaced by any function that yields lists of tokens.
-    See main() for how it is called.
-
-    Note: this uses BeautifulSoup's UnicodeDammit to convert to unicode.
-    '''
-    with open(path, 'rb') as f:
-        i = 0
-        for line in f:
-            line = UnicodeDammit(line.strip()).unicode_markup
-            if line:
-                if lower:
-                    line = line.lower()
-                i += 1
-                if i % 100000 == 0:
-                    logging.info('Read {} nonblank lines'.format(i))
-                yield re.split(r'\s+', line)
-
-
-def test_doc_gen():
-    docs = ['dog cat bird bat whale monkey',
-            'monkey human ape',
-            'human man woman child',
-            'fish whale shark',
-            'man woman teacher lawyer doctor',
-            'fish shark',
-            'bird bat fly']
-    return map(str.split, docs)
-
-
-def make_float_defaultdict():
-    return defaultdict(float)
-
-
-def make_word_counts(document_generator, max_vocab_size=None, min_word_count=1):
-    res = defaultdict(int)
-
-    for doc in document_generator:
-        for tok in doc:
-            res[tok] += 1
-
-    too_rare = min_word_count - 1
-    if min_word_count > 1 and max_vocab_size is not None:
-        logging.info("max_vocab_size and min_word_count both set." +
-                     "  Ignoring min_word_count.".format(too_rare))
-
-    words = sorted(res.keys(), key=lambda w: res[w], reverse=True)
-
-    if max_vocab_size is not None:
-        if len(words) <= max_vocab_size:
-            too_rare = 0
-        else:
-            too_rare = res[words[max_vocab_size]]
-            if too_rare == res[words[0]]:
-                too_rare += 1
-                logging.info("max_vocab_size too low.  Using all words" +
-                             "that appeared > {} times.".format(too_rare))
-
-    # only keep words that occur more frequently than too_rare
-    words = [w for w in words if res[w] > too_rare]
-
-    logging.info("Created vocabulary with the {} words that occurred at least {} times."
-                 .format(len(words), too_rare + 1))
-
-    words_set = set(words)
-    wc_keys = list(res.keys())
-    for key in wc_keys:
-        if key not in words_set:
-            del res[key]
-
-    return res
-
-
-class DocumentLevelClusters(object):
-    '''
-    Class for generating word clusters based on document-level co-occurence.
-    The initializer takes a document generator, which is simply an iterator
-    over lists of tokens.  You can define this however you wish.
-
-    word_counts should be a dictionary of int counts that determines which words
-    to consider.
-    '''
-    def __init__(self, doc_generator, word_counts, batch_size=1000):
-        self.batch_size = batch_size
-        self.num_docs = 0
-
-        # mapping from cluster IDs to cluster IDs,
-        # to keep track of the hierarchy
-        self.cluster_parents = {}
-        self.cluster_counter = 0
-
-        # cluster_id -> {doc_id -> counts}
-        self.index = defaultdict(dict)
-
-        # the list of words in the vocabulary and their counts
-        self.word_counts = word_counts
-
-        # find the most frequent words
-        self.words = sorted(self.word_counts.keys(),
-                            key=lambda w: self.word_counts[w], reverse=True)
-
-        # make a copy of the list of words, as a queue for making new clusters
-        word_queue = list(self.words)
-
-        # the 0/1 bit to add when walking up the hierarchy
-        # from a word to the top-level cluster
-        self.cluster_bits = {}
-
-        # create sets of documents that each word appears in
-        self.create_index(doc_generator)
-
-        # score potential clusters, starting with the most frequent words.
-        # also, remove the batch from the queue
-        self.current_batch = word_queue[:(self.batch_size + 1)]
-        self.current_batch_scores = defaultdict(make_float_defaultdict)
-        self.make_pair_scores(itertools.combinations(self.current_batch, 2))
-        word_queue = word_queue[(self.batch_size + 1):]
-        while len(self.current_batch) > 1:
-            # find the best pair of words/clusters to merge
-            c1, c2 = self.find_best()
-
-            # merge the clusters in the index
-            self.merge(c1, c2)
-
-            # remove the merged clusters from the batch, add the new one
-            # and the next most frequent word (if available)
-            self.update_batch(c1, c2, word_queue)
-
-            logging.info('{} AND {} WERE MERGED INTO {}. {} REMAIN.'
-                         .format(c1, c2, self.cluster_counter,
-                                 len(self.current_batch) + len(word_queue) - 1))
-
-            self.cluster_counter += 1
-
-    def create_index(self, doc_generator):
-        doc_id = 0
-        for doc in doc_generator:
-            for w in doc:
-                if w not in self.word_counts:
-                    continue
-                if doc_id not in self.index[w]:
-                    self.index[w][doc_id] = 0
-                self.index[w][doc_id] += 1
-            doc_id += 1
-
-        self.num_docs = doc_id
-        logging.info('{} documents were indexed.'.format(self.num_docs))
-
-<<<<<<< HEAD
-    def create_vocab(self):
-        self.words = sorted(self.word_counts.keys(),
-                            key=lambda w: self.word_counts[w], reverse=True)
-
-        too_rare = self.min_word_count - 1
-        if self.min_word_count > 1 and self.max_vocab_size is not None:
-            logging.info("max_vocab_size and min_word_count both set." +
-                         "  Ignoring min_word_count.".format(too_rare))
-        
-        if self.max_vocab_size is not None:
-            if len(self.words) <= self.max_vocab_size:
-                too_rare = 0
-            else:
-                too_rare = self.word_counts[self.words[self.max_vocab_size]]
-                if too_rare == self.word_counts[self.words[0]]:
-                    too_rare += 1
-                    logging.info("max_vocab_size too low.  Using all words"+ 
-                                 "that appeared > {} times.".format(too_rare))
-
-        # only keep words that occur more frequently than too_rare
-        self.words = [w for w in self.words
-                      if self.word_counts[w] > too_rare]
-
-        words_set = set(self.words)
-        index_keys = list(self.index.keys())
-        for key in index_keys:
-            if key not in words_set:
-                del self.index[key]
-                del self.word_counts[key]
-
-        logging.info("Kept the {} words that occurred at least {} times."
-                     .format(len(self.words), too_rare + 1))
-
-=======
->>>>>>> 65f653c5
-    def make_pair_scores(self, pair_iter):
-        for c1, c2 in pair_iter:
-            paircount = 0
-
-            for doc_id in self.index[c1]:
-                if doc_id not in self.index[c2]:
-                    continue
-                paircount += self.index[c1][doc_id] * self.index[c2][doc_id]
-
-            if paircount == 0:
-                self.current_batch_scores[c1][c2] = float('-inf')  # log(0)
-                continue
-
-            # note that these counts are ints!
-            # (but the log function returns floats)
-            score = log(paircount) \
-                    - log(self.word_counts[c1]) \
-                    - log(self.word_counts[c2])
-
-            self.current_batch_scores[c1][c2] = score
-
-    def find_best(self):
-        c1, c2, best_score = None, None, None
-        for tmp1, d in self.current_batch_scores.items():
-            for tmp2, score in d.items():
-                # break ties randomly (randint takes inclusive args!)
-                if best_score is None or score > best_score \
-                   or (score == best_score and random.randint(0, 1) == 1):
-                    best_score = score
-                    c1, c2 = tmp1, tmp2
-        return c1, c2
-
-    def merge(self, c1, c2):
-        c_new = self.cluster_counter
-
-        self.cluster_parents[c1] = c_new
-        self.cluster_parents[c2] = c_new
-        r = random.randint(0, 1)
-        self.cluster_bits[c1] = str(r)  # assign bits randomly
-        self.cluster_bits[c2] = str(1 - r)
-
-        # initialize the document counts of the new cluster with the counts
-        # for one of the two child clusters.  then, add the counts from the
-        # other child cluster
-        self.index[c_new] = self.index[c1]
-        for doc_id in self.index[c2]:
-            if doc_id not in self.index[c_new]:
-                self.index[c_new][doc_id] = 0
-            self.index[c_new][doc_id] += self.index[c2][doc_id]
-
-        # sum the frequencies of the child clusters
-        self.word_counts[c_new] = self.word_counts[c1] + self.word_counts[c2]
-
-        # remove merged clusters from the index to save memory
-        # (but keep frequencies for words for the final output)
-        del self.index[c1]
-        del self.index[c2]
-        if c1 not in self.words:
-            del self.word_counts[c1]
-        if c2 not in self.words:
-            del self.word_counts[c2]
-
-    def update_batch(self, c1, c2, freq_words):
-        # remove the clusters that were merged (and the scored pairs for them)
-        self.current_batch = [x for x in self.current_batch
-                              if not (x == c1 or x == c2)]
-
-        for c in [c1, c2]:
-            if c in self.current_batch_scores:
-                del self.current_batch_scores[c]
-            for d in self.current_batch_scores.values():
-                if c in d:
-                    del d[c]
-
-        # find what to add to the current batch
-        new_items = [self.cluster_counter]
-        if freq_words:
-            new_word = freq_words.pop(0)
-            new_items.append(new_word)
-
-        # add to the batch and score the new cluster pairs that result
-        self.make_pair_scores(itertools.product(new_items, self.current_batch))
-        self.make_pair_scores(itertools.combinations(new_items, 2))
-
-        # note: make the scores first with itertools.product
-        # (before adding new_items to current_batch) to avoid duplicates
-        self.current_batch.extend(new_items)
-
-    def get_bitstring(self, w):
-        # walk up the cluster hierarchy until there is no parent cluster
-        cur_cluster = w
-        bitstring = ""
-        while cur_cluster in self.cluster_parents:
-            bitstring = self.cluster_bits[cur_cluster] + bitstring
-            cur_cluster = self.cluster_parents[cur_cluster]
-        return bitstring
-
-    def save_clusters(self, output_path):
-        with open(output_path, 'w') as f:
-            for w in self.words:
-                f.write("{}\t{}\t{}\n".format(w, self.get_bitstring(w),
-                                              self.word_counts[w]))
-
-
-def main():
-    parser = argparse.ArgumentParser(description='Create hierarchical word' +
-                                     ' clusters from a corpus, following' +
-                                     ' Brown et al. (1992).')
-    parser.add_argument('input_path', help='input file, one document per' +
-                        ' line, with whitespace-separated tokens.')
-    parser.add_argument('output_path', help='output path')
-    parser.add_argument('--max_vocab_size', help='maximum number of words in' +
-                        ' the vocabulary (a smaller number will be used if' +
-                        ' there are ties at the specified level)',
-                        default=None, type=int)
-    parser.add_argument('--min_word_count', help='minimum word count to' +
-                        'include a word in the vocabulary. (default: 1)',
-                        default=1, type=int)
-    parser.add_argument('--batch_size', help='number of clusters to merge at' +
-                        ' one time (runtime is quadratic in this value)',
-                        default=1000, type=int)
-    parser.add_argument('--lower', help='lowercase the input',
-                        action='store_true')
-    args = parser.parse_args()
-
-    word_counts = make_word_counts(document_generator(args.input_path, lower=args.lower),
-                                   max_vocab_size=args.max_vocab_size,
-                                   min_word_count=args.min_word_count)
-
-    c = DocumentLevelClusters(document_generator(args.input_path, lower=args.lower),
-                              word_counts, batch_size=args.batch_size)
-    c.save_clusters(args.output_path)
-
-
-if __name__ == '__main__':
-    main()
+#!/bin/env python3
+
+'''
+A little module for creating hierarchical word clusters.
+This is based loosely on the following paper.
+
+Peter F. Brown; Peter V. deSouza; Robert L. Mercer; T. J. Watson; Vincent J.
+Della Pietra; Jenifer C. Lai. 1992.  Class-Based n-gram Models of Natural
+Language.  Computational Linguistics, Volume 18, Number 4.
+http://acl.ldc.upenn.edu/J/J92/J92-4003.pdf
+
+
+While this code creates hierarchical clusters, it does not use an HMM-like
+sequence model to do so (Brown et al., 1992, section 3).  Instead, it merges
+clusters simply by picking the pairs of clusters with the highest pointwise
+mutual information. Instead of using a window (e.g., as in Brown et al., sec. 4),
+this code computed PMI using the probability that two randomly selected clusters
+from the same document will be c1 and c2.  Also, since the total numbers of
+cluster tokens and pairs are constant across pairs, this code use counts
+instead of probabilities. Thus, the score for merging two clusters
+c1 and c2 is the following:
+
+log[count(two tokens in the same doc are in c1 in c2) / count(c1) / count(c2)]
+
+* See http://www.cs.columbia.edu/~cs4705/lectures/brown.pdf for a nice
+  overview of Brown clustering.
+
+* Here is another implementation of Brown clustering:
+  https://github.com/percyliang/brown-cluster
+
+* Also, see Percy Liang's Master's Thesis:
+  Percy Liang. 2005.  Semi-supervised learning for natural language.  MIT.
+  http://cs.stanford.edu/~pliang/papers/meng-thesis.pdf
+
+Author: Michael Heilman (mheilman@ets.org, mheilman@cs.cmu.edu)
+
+'''
+
+import argparse
+import glob
+import re
+import itertools
+import logging
+from collections import defaultdict
+import random
+
+random.seed(1234567890)
+from math import log
+from bs4 import UnicodeDammit
+
+logging.basicConfig(level=logging.INFO, format='%(asctime)s\t%(message)s')
+
+
+def document_generator(path, lower=False):
+    '''
+    Default document reader.  Takes a path to a file with one document per line,
+    with tokens separate by whitespace, and yields lists of tokens per document.
+    This could be replaced by any function that yields lists of tokens.
+    See main() for how it is called.
+
+    Note: this uses BeautifulSoup's UnicodeDammit to convert to unicode.
+    '''
+    with open(path, 'rb') as f:
+        i = 0
+        for line in f:
+            line = UnicodeDammit(line.strip()).unicode_markup
+            if line:
+                if lower:
+                    line = line.lower()
+                i += 1
+                if i % 100000 == 0:
+                    logging.info('Read {} nonblank lines'.format(i))
+                yield re.split(r'\s+', line)
+
+
+def test_doc_gen():
+    docs = ['dog cat bird bat whale monkey',
+            'monkey human ape',
+            'human man woman child',
+            'fish whale shark',
+            'man woman teacher lawyer doctor',
+            'fish shark',
+            'bird bat fly']
+    return map(str.split, docs)
+
+
+def make_float_defaultdict():
+    return defaultdict(float)
+
+
+def make_word_counts(document_generator, max_vocab_size=None, min_word_count=1):
+    res = defaultdict(int)
+
+    for doc in document_generator:
+        for tok in doc:
+            res[tok] += 1
+
+    too_rare = min_word_count - 1
+    if min_word_count > 1 and max_vocab_size is not None:
+        logging.info("max_vocab_size and min_word_count both set." +
+                     "  Ignoring min_word_count.".format(too_rare))
+
+    words = sorted(res.keys(), key=lambda w: res[w], reverse=True)
+
+    if max_vocab_size is not None:
+        if len(words) <= max_vocab_size:
+            too_rare = 0
+        else:
+            too_rare = res[words[max_vocab_size]]
+            if too_rare == res[words[0]]:
+                too_rare += 1
+                logging.info("max_vocab_size too low.  Using all words" +
+                             "that appeared > {} times.".format(too_rare))
+
+    # only keep words that occur more frequently than too_rare
+    words = [w for w in words if res[w] > too_rare]
+
+    logging.info("Created vocabulary with the {} words that occurred at least {} times."
+                 .format(len(words), too_rare + 1))
+
+    words_set = set(words)
+    wc_keys = list(res.keys())
+    for key in wc_keys:
+        if key not in words_set:
+            del res[key]
+
+    return res
+
+
+class DocumentLevelClusters(object):
+    '''
+    Class for generating word clusters based on document-level co-occurence.
+    The initializer takes a document generator, which is simply an iterator
+    over lists of tokens.  You can define this however you wish.
+
+    word_counts should be a dictionary of int counts that determines which words
+    to consider.
+    '''
+    def __init__(self, doc_generator, word_counts, batch_size=1000):
+        self.batch_size = batch_size
+        self.num_docs = 0
+
+        # mapping from cluster IDs to cluster IDs,
+        # to keep track of the hierarchy
+        self.cluster_parents = {}
+        self.cluster_counter = 0
+
+        # cluster_id -> {doc_id -> counts}
+        self.index = defaultdict(dict)
+
+        # the list of words in the vocabulary and their counts
+        self.word_counts = word_counts
+
+        # find the most frequent words
+        self.words = sorted(self.word_counts.keys(),
+                            key=lambda w: self.word_counts[w], reverse=True)
+
+        # make a copy of the list of words, as a queue for making new clusters
+        word_queue = list(self.words)
+
+        # the 0/1 bit to add when walking up the hierarchy
+        # from a word to the top-level cluster
+        self.cluster_bits = {}
+
+        # create sets of documents that each word appears in
+        self.create_index(doc_generator)
+
+        # score potential clusters, starting with the most frequent words.
+        # also, remove the batch from the queue
+        self.current_batch = word_queue[:(self.batch_size + 1)]
+        self.current_batch_scores = defaultdict(make_float_defaultdict)
+        self.make_pair_scores(itertools.combinations(self.current_batch, 2))
+        word_queue = word_queue[(self.batch_size + 1):]
+        while len(self.current_batch) > 1:
+            # find the best pair of words/clusters to merge
+            c1, c2 = self.find_best()
+
+            # merge the clusters in the index
+            self.merge(c1, c2)
+
+            # remove the merged clusters from the batch, add the new one
+            # and the next most frequent word (if available)
+            self.update_batch(c1, c2, word_queue)
+
+            logging.info('{} AND {} WERE MERGED INTO {}. {} REMAIN.'
+                         .format(c1, c2, self.cluster_counter,
+                                 len(self.current_batch) + len(word_queue) - 1))
+
+            self.cluster_counter += 1
+
+    def create_index(self, doc_generator):
+        doc_id = 0
+        for doc in doc_generator:
+            for w in doc:
+                if w not in self.word_counts:
+                    continue
+                if doc_id not in self.index[w]:
+                    self.index[w][doc_id] = 0
+                self.index[w][doc_id] += 1
+            doc_id += 1
+
+        self.num_docs = doc_id
+        logging.info('{} documents were indexed.'.format(self.num_docs))
+
+    def make_pair_scores(self, pair_iter):
+        for c1, c2 in pair_iter:
+            paircount = 0
+
+            for doc_id in self.index[c1]:
+                if doc_id not in self.index[c2]:
+                    continue
+                paircount += self.index[c1][doc_id] * self.index[c2][doc_id]
+
+            if paircount == 0:
+                self.current_batch_scores[c1][c2] = float('-inf')  # log(0)
+                continue
+
+            # note that these counts are ints!
+            # (but the log function returns floats)
+            score = log(paircount) \
+                    - log(self.word_counts[c1]) \
+                    - log(self.word_counts[c2])
+
+            self.current_batch_scores[c1][c2] = score
+
+    def find_best(self):
+        c1, c2, best_score = None, None, None
+        for tmp1, d in self.current_batch_scores.items():
+            for tmp2, score in d.items():
+                # break ties randomly (randint takes inclusive args!)
+                if best_score is None or score > best_score \
+                   or (score == best_score and random.randint(0, 1) == 1):
+                    best_score = score
+                    c1, c2 = tmp1, tmp2
+        return c1, c2
+
+    def merge(self, c1, c2):
+        c_new = self.cluster_counter
+
+        self.cluster_parents[c1] = c_new
+        self.cluster_parents[c2] = c_new
+        r = random.randint(0, 1)
+        self.cluster_bits[c1] = str(r)  # assign bits randomly
+        self.cluster_bits[c2] = str(1 - r)
+
+        # initialize the document counts of the new cluster with the counts
+        # for one of the two child clusters.  then, add the counts from the
+        # other child cluster
+        self.index[c_new] = self.index[c1]
+        for doc_id in self.index[c2]:
+            if doc_id not in self.index[c_new]:
+                self.index[c_new][doc_id] = 0
+            self.index[c_new][doc_id] += self.index[c2][doc_id]
+
+        # sum the frequencies of the child clusters
+        self.word_counts[c_new] = self.word_counts[c1] + self.word_counts[c2]
+
+        # remove merged clusters from the index to save memory
+        # (but keep frequencies for words for the final output)
+        del self.index[c1]
+        del self.index[c2]
+        if c1 not in self.words:
+            del self.word_counts[c1]
+        if c2 not in self.words:
+            del self.word_counts[c2]
+
+    def update_batch(self, c1, c2, freq_words):
+        # remove the clusters that were merged (and the scored pairs for them)
+        self.current_batch = [x for x in self.current_batch
+                              if not (x == c1 or x == c2)]
+
+        for c in [c1, c2]:
+            if c in self.current_batch_scores:
+                del self.current_batch_scores[c]
+            for d in self.current_batch_scores.values():
+                if c in d:
+                    del d[c]
+
+        # find what to add to the current batch
+        new_items = [self.cluster_counter]
+        if freq_words:
+            new_word = freq_words.pop(0)
+            new_items.append(new_word)
+
+        # add to the batch and score the new cluster pairs that result
+        self.make_pair_scores(itertools.product(new_items, self.current_batch))
+        self.make_pair_scores(itertools.combinations(new_items, 2))
+
+        # note: make the scores first with itertools.product
+        # (before adding new_items to current_batch) to avoid duplicates
+        self.current_batch.extend(new_items)
+
+    def get_bitstring(self, w):
+        # walk up the cluster hierarchy until there is no parent cluster
+        cur_cluster = w
+        bitstring = ""
+        while cur_cluster in self.cluster_parents:
+            bitstring = self.cluster_bits[cur_cluster] + bitstring
+            cur_cluster = self.cluster_parents[cur_cluster]
+        return bitstring
+
+    def save_clusters(self, output_path):
+        with open(output_path, 'w') as f:
+            for w in self.words:
+                f.write("{}\t{}\t{}\n".format(w, self.get_bitstring(w),
+                                              self.word_counts[w]))
+
+
+def main():
+    parser = argparse.ArgumentParser(description='Create hierarchical word' +
+                                     ' clusters from a corpus, following' +
+                                     ' Brown et al. (1992).')
+    parser.add_argument('input_path', help='input file, one document per' +
+                        ' line, with whitespace-separated tokens.')
+    parser.add_argument('output_path', help='output path')
+    parser.add_argument('--max_vocab_size', help='maximum number of words in' +
+                        ' the vocabulary (a smaller number will be used if' +
+                        ' there are ties at the specified level)',
+                        default=None, type=int)
+    parser.add_argument('--min_word_count', help='minimum word count to' +
+                        'include a word in the vocabulary. (default: 1)',
+                        default=1, type=int)
+    parser.add_argument('--batch_size', help='number of clusters to merge at' +
+                        ' one time (runtime is quadratic in this value)',
+                        default=1000, type=int)
+    parser.add_argument('--lower', help='lowercase the input',
+                        action='store_true')
+    args = parser.parse_args()
+
+    word_counts = make_word_counts(document_generator(args.input_path, lower=args.lower),
+                                   max_vocab_size=args.max_vocab_size,
+                                   min_word_count=args.min_word_count)
+
+    c = DocumentLevelClusters(document_generator(args.input_path, lower=args.lower),
+                              word_counts, batch_size=args.batch_size)
+    c.save_clusters(args.output_path)
+
+
+if __name__ == '__main__':
+    main()